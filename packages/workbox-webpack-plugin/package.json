--- conflicted
+++ resolved
@@ -1,10 +1,6 @@
 {
   "name": "workbox-webpack-plugin",
-<<<<<<< HEAD
-  "version": "3.6.3",
-=======
   "version": "4.0.0-rc.3",
->>>>>>> 3e775f25
   "description": "A plugin for your Webpack build process, helping you generate a manifest of local files that workbox-sw should precache.",
   "keywords": [
     "workbox",
@@ -32,15 +28,9 @@
     "node": ">=4.0.0"
   },
   "dependencies": {
-<<<<<<< HEAD
-    "babel-runtime": "^6.26.0",
-    "json-stable-stringify": "^1.0.1",
-    "workbox-build": "^3.6.3"
-=======
     "@babel/runtime": "^7.0.0",
     "json-stable-stringify": "^1.0.1",
     "workbox-build": "^4.0.0-rc.3"
->>>>>>> 3e775f25
   },
   "peerDependencies": {
     "webpack": "^2.0.0 || ^3.0.0 || ^4.0.0"
